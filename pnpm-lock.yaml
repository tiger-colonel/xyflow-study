--- conflicted
+++ resolved
@@ -32,8 +32,8 @@
       '@changesets/changelog-github': registry.npmjs.org/@changesets/changelog-github/0.4.7
       '@changesets/cli': registry.npmjs.org/@changesets/cli/2.25.0
       '@preconstruct/cli': registry.npmjs.org/@preconstruct/cli/2.2.1
-      '@typescript-eslint/eslint-plugin': registry.npmjs.org/@typescript-eslint/eslint-plugin/5.50.0_nexu6jj2st6zpwrttn4g5lruue
-      '@typescript-eslint/parser': registry.npmjs.org/@typescript-eslint/parser/5.50.0_id2eilsndvzhjjktb64trvy3gu
+      '@typescript-eslint/eslint-plugin': registry.npmjs.org/@typescript-eslint/eslint-plugin/5.51.0_bn63ywsy4d5iuct4ghawihpgsu
+      '@typescript-eslint/parser': registry.npmjs.org/@typescript-eslint/parser/5.51.0_id2eilsndvzhjjktb64trvy3gu
       autoprefixer: registry.npmjs.org/autoprefixer/10.4.9_postcss@8.4.21
       concurrently: registry.npmjs.org/concurrently/7.6.0
       cypress: registry.npmjs.org/cypress/10.7.0
@@ -329,7 +329,7 @@
       typescript: ^4.9.3
       vite: ^4.0.0
     dependencies:
-      '@reactflow/core': registry.npmjs.org/@reactflow/core/11.5.1_biqbaboplfbrettd7655fr4n2y
+      '@reactflow/core': link:../core
       cc: registry.npmjs.org/cc/3.0.1
       d3-drag: registry.npmjs.org/d3-drag/3.0.0
       d3-selection: registry.npmjs.org/d3-selection/3.0.0
@@ -1669,30 +1669,6 @@
       - supports-color
     dev: true
 
-  registry.npmjs.org/@reactflow/core/11.5.1_biqbaboplfbrettd7655fr4n2y:
-    resolution: {integrity: sha512-63pXpKNW5YHk8hOWpt7RaftSn7g92BvCCGpsUUaRDDuHvxmcqmMKPrAFkBPVc5JJ+Wubx4drThYJizgVP/j9/w==, registry: https://registry.npmjs.com/, tarball: https://registry.npmjs.org/@reactflow/core/-/core-11.5.1.tgz}
-    id: registry.npmjs.org/@reactflow/core/11.5.1
-    name: '@reactflow/core'
-    version: 11.5.1
-    peerDependencies:
-      react: '>=17'
-      react-dom: '>=17'
-    dependencies:
-      '@types/d3': registry.npmjs.org/@types/d3/7.4.0
-      '@types/d3-drag': registry.npmjs.org/@types/d3-drag/3.0.1
-      '@types/d3-selection': registry.npmjs.org/@types/d3-selection/3.0.3
-      '@types/d3-zoom': registry.npmjs.org/@types/d3-zoom/3.0.1
-      classcat: registry.npmjs.org/classcat/5.0.4
-      d3-drag: registry.npmjs.org/d3-drag/3.0.0
-      d3-selection: registry.npmjs.org/d3-selection/3.0.0
-      d3-zoom: registry.npmjs.org/d3-zoom/3.0.0
-      react: registry.npmjs.org/react/18.2.0
-      react-dom: registry.npmjs.org/react-dom/18.2.0_react@18.2.0
-      zustand: registry.npmjs.org/zustand/4.3.1_react@18.2.0
-    transitivePeerDependencies:
-      - immer
-    dev: false
-
   registry.npmjs.org/@rollup/plugin-alias/3.1.9_rollup@2.79.1:
     resolution: {integrity: sha512-QI5fsEvm9bDzt32k39wpOwZhVzRcL5ydcffUHMyLVaVaLeC70I8TJZ17F1z1eMoLu4E/UOcH9BWVkKpIKdrfiw==, registry: https://registry.npmjs.com/, tarball: https://registry.npmjs.org/@rollup/plugin-alias/-/plugin-alias-3.1.9.tgz}
     id: registry.npmjs.org/@rollup/plugin-alias/3.1.9
@@ -2409,38 +2385,6 @@
     dev: true
     optional: true
 
-  registry.npmjs.org/@typescript-eslint/eslint-plugin/5.50.0_nexu6jj2st6zpwrttn4g5lruue:
-    resolution: {integrity: sha512-vwksQWSFZiUhgq3Kv7o1Jcj0DUNylwnIlGvKvLLYsq8pAWha6/WCnXUeaSoNNha/K7QSf2+jvmkxggC1u3pIwQ==, registry: https://registry.npmjs.com/, tarball: https://registry.npmjs.org/@typescript-eslint/eslint-plugin/-/eslint-plugin-5.50.0.tgz}
-    id: registry.npmjs.org/@typescript-eslint/eslint-plugin/5.50.0
-    name: '@typescript-eslint/eslint-plugin'
-    version: 5.50.0
-    engines: {node: ^12.22.0 || ^14.17.0 || >=16.0.0}
-    peerDependencies:
-      '@typescript-eslint/parser': ^5.0.0
-      eslint: ^6.0.0 || ^7.0.0 || ^8.0.0
-      typescript: '*'
-    peerDependenciesMeta:
-      typescript:
-        optional: true
-    dependencies:
-      '@typescript-eslint/parser': registry.npmjs.org/@typescript-eslint/parser/5.50.0_id2eilsndvzhjjktb64trvy3gu
-      '@typescript-eslint/scope-manager': registry.npmjs.org/@typescript-eslint/scope-manager/5.50.0
-      '@typescript-eslint/type-utils': registry.npmjs.org/@typescript-eslint/type-utils/5.50.0_id2eilsndvzhjjktb64trvy3gu
-      '@typescript-eslint/utils': registry.npmjs.org/@typescript-eslint/utils/5.50.0_id2eilsndvzhjjktb64trvy3gu
-      debug: registry.npmjs.org/debug/4.3.4
-      eslint: registry.npmjs.org/eslint/8.23.1
-      grapheme-splitter: registry.npmjs.org/grapheme-splitter/1.0.4
-      ignore: registry.npmjs.org/ignore/5.2.4
-      natural-compare-lite: registry.npmjs.org/natural-compare-lite/1.4.0
-      regexpp: registry.npmjs.org/regexpp/3.2.0
-      semver: registry.npmjs.org/semver/7.3.8
-      tsutils: registry.npmjs.org/tsutils/3.21.0_typescript@4.9.4
-      typescript: registry.npmjs.org/typescript/4.9.4
-    transitivePeerDependencies:
-      - supports-color
-    dev: true
-
-<<<<<<< HEAD
   registry.npmjs.org/@typescript-eslint/eslint-plugin/5.49.0_rsaczafy73x3xqauzesvzbsgzy:
     resolution: {integrity: sha512-IhxabIpcf++TBaBa1h7jtOWyon80SXPRLDq0dVz5SLFC/eW6tofkw/O7Ar3lkx5z5U6wzbKDrl2larprp5kk5Q==, registry: https://registry.npmjs.com/, tarball: https://registry.npmjs.org/@typescript-eslint/eslint-plugin/-/eslint-plugin-5.49.0.tgz}
     id: registry.npmjs.org/@typescript-eslint/eslint-plugin/5.49.0
@@ -2471,35 +2415,37 @@
       - supports-color
     dev: true
 
-  registry.npmjs.org/@typescript-eslint/parser/5.49.0_id2eilsndvzhjjktb64trvy3gu:
-    resolution: {integrity: sha512-veDlZN9mUhGqU31Qiv2qEp+XrJj5fgZpJ8PW30sHU+j/8/e5ruAhLaVDAeznS7A7i4ucb/s8IozpDtt9NqCkZg==, registry: https://registry.npmjs.com/, tarball: https://registry.npmjs.org/@typescript-eslint/parser/-/parser-5.49.0.tgz}
-    id: registry.npmjs.org/@typescript-eslint/parser/5.49.0
-=======
-  registry.npmjs.org/@typescript-eslint/parser/5.50.0_id2eilsndvzhjjktb64trvy3gu:
-    resolution: {integrity: sha512-KCcSyNaogUDftK2G9RXfQyOCt51uB5yqC6pkUYqhYh8Kgt+DwR5M0EwEAxGPy/+DH6hnmKeGsNhiZRQxjH71uQ==, registry: https://registry.npmjs.com/, tarball: https://registry.npmjs.org/@typescript-eslint/parser/-/parser-5.50.0.tgz}
-    id: registry.npmjs.org/@typescript-eslint/parser/5.50.0
->>>>>>> afa38727
-    name: '@typescript-eslint/parser'
-    version: 5.50.0
+  registry.npmjs.org/@typescript-eslint/eslint-plugin/5.51.0_bn63ywsy4d5iuct4ghawihpgsu:
+    resolution: {integrity: sha512-wcAwhEWm1RgNd7dxD/o+nnLW8oH+6RK1OGnmbmkj/GGoDPV1WWMVP0FXYQBivKHdwM1pwii3bt//RC62EriIUQ==, registry: https://registry.npmjs.com/, tarball: https://registry.npmjs.org/@typescript-eslint/eslint-plugin/-/eslint-plugin-5.51.0.tgz}
+    id: registry.npmjs.org/@typescript-eslint/eslint-plugin/5.51.0
+    name: '@typescript-eslint/eslint-plugin'
+    version: 5.51.0
     engines: {node: ^12.22.0 || ^14.17.0 || >=16.0.0}
     peerDependencies:
+      '@typescript-eslint/parser': ^5.0.0
       eslint: ^6.0.0 || ^7.0.0 || ^8.0.0
       typescript: '*'
     peerDependenciesMeta:
       typescript:
         optional: true
     dependencies:
-      '@typescript-eslint/scope-manager': registry.npmjs.org/@typescript-eslint/scope-manager/5.50.0
-      '@typescript-eslint/types': registry.npmjs.org/@typescript-eslint/types/5.50.0
-      '@typescript-eslint/typescript-estree': registry.npmjs.org/@typescript-eslint/typescript-estree/5.50.0_typescript@4.9.4
+      '@typescript-eslint/parser': registry.npmjs.org/@typescript-eslint/parser/5.51.0_id2eilsndvzhjjktb64trvy3gu
+      '@typescript-eslint/scope-manager': registry.npmjs.org/@typescript-eslint/scope-manager/5.51.0
+      '@typescript-eslint/type-utils': registry.npmjs.org/@typescript-eslint/type-utils/5.51.0_id2eilsndvzhjjktb64trvy3gu
+      '@typescript-eslint/utils': registry.npmjs.org/@typescript-eslint/utils/5.51.0_id2eilsndvzhjjktb64trvy3gu
       debug: registry.npmjs.org/debug/4.3.4
       eslint: registry.npmjs.org/eslint/8.23.1
+      grapheme-splitter: registry.npmjs.org/grapheme-splitter/1.0.4
+      ignore: registry.npmjs.org/ignore/5.2.4
+      natural-compare-lite: registry.npmjs.org/natural-compare-lite/1.4.0
+      regexpp: registry.npmjs.org/regexpp/3.2.0
+      semver: registry.npmjs.org/semver/7.3.8
+      tsutils: registry.npmjs.org/tsutils/3.21.0_typescript@4.9.4
       typescript: registry.npmjs.org/typescript/4.9.4
     transitivePeerDependencies:
       - supports-color
     dev: true
 
-<<<<<<< HEAD
   registry.npmjs.org/@typescript-eslint/parser/5.49.0_zkdaqh7it7uc4cvz2haft7rc6u:
     resolution: {integrity: sha512-veDlZN9mUhGqU31Qiv2qEp+XrJj5fgZpJ8PW30sHU+j/8/e5ruAhLaVDAeznS7A7i4ucb/s8IozpDtt9NqCkZg==, registry: https://registry.npmjs.com/, tarball: https://registry.npmjs.org/@typescript-eslint/parser/-/parser-5.49.0.tgz}
     id: registry.npmjs.org/@typescript-eslint/parser/5.49.0
@@ -2523,44 +2469,49 @@
       - supports-color
     dev: true
 
-  registry.npmjs.org/@typescript-eslint/scope-manager/5.49.0:
-    resolution: {integrity: sha512-clpROBOiMIzpbWNxCe1xDK14uPZh35u4QaZO1GddilEzoCLAEz4szb51rBpdgurs5k2YzPtJeTEN3qVbG+LRUQ==, registry: https://registry.npmjs.com/, tarball: https://registry.npmjs.org/@typescript-eslint/scope-manager/-/scope-manager-5.49.0.tgz}
-=======
-  registry.npmjs.org/@typescript-eslint/scope-manager/5.50.0:
-    resolution: {integrity: sha512-rt03kaX+iZrhssaT974BCmoUikYtZI24Vp/kwTSy841XhiYShlqoshRFDvN1FKKvU2S3gK+kcBW1EA7kNUrogg==, registry: https://registry.npmjs.com/, tarball: https://registry.npmjs.org/@typescript-eslint/scope-manager/-/scope-manager-5.50.0.tgz}
->>>>>>> afa38727
-    name: '@typescript-eslint/scope-manager'
-    version: 5.50.0
-    engines: {node: ^12.22.0 || ^14.17.0 || >=16.0.0}
-    dependencies:
-      '@typescript-eslint/types': registry.npmjs.org/@typescript-eslint/types/5.50.0
-      '@typescript-eslint/visitor-keys': registry.npmjs.org/@typescript-eslint/visitor-keys/5.50.0
-    dev: true
-
-  registry.npmjs.org/@typescript-eslint/type-utils/5.50.0_id2eilsndvzhjjktb64trvy3gu:
-    resolution: {integrity: sha512-dcnXfZ6OGrNCO7E5UY/i0ktHb7Yx1fV6fnQGGrlnfDhilcs6n19eIRcvLBqx6OQkrPaFlDPk3OJ0WlzQfrV0bQ==, registry: https://registry.npmjs.com/, tarball: https://registry.npmjs.org/@typescript-eslint/type-utils/-/type-utils-5.50.0.tgz}
-    id: registry.npmjs.org/@typescript-eslint/type-utils/5.50.0
-    name: '@typescript-eslint/type-utils'
-    version: 5.50.0
+  registry.npmjs.org/@typescript-eslint/parser/5.51.0_id2eilsndvzhjjktb64trvy3gu:
+    resolution: {integrity: sha512-fEV0R9gGmfpDeRzJXn+fGQKcl0inIeYobmmUWijZh9zA7bxJ8clPhV9up2ZQzATxAiFAECqPQyMDB4o4B81AaA==, registry: https://registry.npmjs.com/, tarball: https://registry.npmjs.org/@typescript-eslint/parser/-/parser-5.51.0.tgz}
+    id: registry.npmjs.org/@typescript-eslint/parser/5.51.0
+    name: '@typescript-eslint/parser'
+    version: 5.51.0
     engines: {node: ^12.22.0 || ^14.17.0 || >=16.0.0}
     peerDependencies:
-      eslint: '*'
+      eslint: ^6.0.0 || ^7.0.0 || ^8.0.0
       typescript: '*'
     peerDependenciesMeta:
       typescript:
         optional: true
     dependencies:
-      '@typescript-eslint/typescript-estree': registry.npmjs.org/@typescript-eslint/typescript-estree/5.50.0_typescript@4.9.4
-      '@typescript-eslint/utils': registry.npmjs.org/@typescript-eslint/utils/5.50.0_id2eilsndvzhjjktb64trvy3gu
+      '@typescript-eslint/scope-manager': registry.npmjs.org/@typescript-eslint/scope-manager/5.51.0
+      '@typescript-eslint/types': registry.npmjs.org/@typescript-eslint/types/5.51.0
+      '@typescript-eslint/typescript-estree': registry.npmjs.org/@typescript-eslint/typescript-estree/5.51.0_typescript@4.9.4
       debug: registry.npmjs.org/debug/4.3.4
       eslint: registry.npmjs.org/eslint/8.23.1
-      tsutils: registry.npmjs.org/tsutils/3.21.0_typescript@4.9.4
       typescript: registry.npmjs.org/typescript/4.9.4
     transitivePeerDependencies:
       - supports-color
     dev: true
 
-<<<<<<< HEAD
+  registry.npmjs.org/@typescript-eslint/scope-manager/5.49.0:
+    resolution: {integrity: sha512-clpROBOiMIzpbWNxCe1xDK14uPZh35u4QaZO1GddilEzoCLAEz4szb51rBpdgurs5k2YzPtJeTEN3qVbG+LRUQ==, registry: https://registry.npmjs.com/, tarball: https://registry.npmjs.org/@typescript-eslint/scope-manager/-/scope-manager-5.49.0.tgz}
+    name: '@typescript-eslint/scope-manager'
+    version: 5.49.0
+    engines: {node: ^12.22.0 || ^14.17.0 || >=16.0.0}
+    dependencies:
+      '@typescript-eslint/types': registry.npmjs.org/@typescript-eslint/types/5.49.0
+      '@typescript-eslint/visitor-keys': registry.npmjs.org/@typescript-eslint/visitor-keys/5.49.0
+    dev: true
+
+  registry.npmjs.org/@typescript-eslint/scope-manager/5.51.0:
+    resolution: {integrity: sha512-gNpxRdlx5qw3yaHA0SFuTjW4rxeYhpHxt491PEcKF8Z6zpq0kMhe0Tolxt0qjlojS+/wArSDlj/LtE69xUJphQ==, registry: https://registry.npmjs.com/, tarball: https://registry.npmjs.org/@typescript-eslint/scope-manager/-/scope-manager-5.51.0.tgz}
+    name: '@typescript-eslint/scope-manager'
+    version: 5.51.0
+    engines: {node: ^12.22.0 || ^14.17.0 || >=16.0.0}
+    dependencies:
+      '@typescript-eslint/types': registry.npmjs.org/@typescript-eslint/types/5.51.0
+      '@typescript-eslint/visitor-keys': registry.npmjs.org/@typescript-eslint/visitor-keys/5.51.0
+    dev: true
+
   registry.npmjs.org/@typescript-eslint/type-utils/5.49.0_zkdaqh7it7uc4cvz2haft7rc6u:
     resolution: {integrity: sha512-eUgLTYq0tR0FGU5g1YHm4rt5H/+V2IPVkP0cBmbhRyEmyGe4XvJ2YJ6sYTmONfjmdMqyMLad7SB8GvblbeESZA==, registry: https://registry.npmjs.com/, tarball: https://registry.npmjs.org/@typescript-eslint/type-utils/-/type-utils-5.49.0.tgz}
     id: registry.npmjs.org/@typescript-eslint/type-utils/5.49.0
@@ -2584,22 +2535,48 @@
       - supports-color
     dev: true
 
+  registry.npmjs.org/@typescript-eslint/type-utils/5.51.0_id2eilsndvzhjjktb64trvy3gu:
+    resolution: {integrity: sha512-QHC5KKyfV8sNSyHqfNa0UbTbJ6caB8uhcx2hYcWVvJAZYJRBo5HyyZfzMdRx8nvS+GyMg56fugMzzWnojREuQQ==, registry: https://registry.npmjs.com/, tarball: https://registry.npmjs.org/@typescript-eslint/type-utils/-/type-utils-5.51.0.tgz}
+    id: registry.npmjs.org/@typescript-eslint/type-utils/5.51.0
+    name: '@typescript-eslint/type-utils'
+    version: 5.51.0
+    engines: {node: ^12.22.0 || ^14.17.0 || >=16.0.0}
+    peerDependencies:
+      eslint: '*'
+      typescript: '*'
+    peerDependenciesMeta:
+      typescript:
+        optional: true
+    dependencies:
+      '@typescript-eslint/typescript-estree': registry.npmjs.org/@typescript-eslint/typescript-estree/5.51.0_typescript@4.9.4
+      '@typescript-eslint/utils': registry.npmjs.org/@typescript-eslint/utils/5.51.0_id2eilsndvzhjjktb64trvy3gu
+      debug: registry.npmjs.org/debug/4.3.4
+      eslint: registry.npmjs.org/eslint/8.23.1
+      tsutils: registry.npmjs.org/tsutils/3.21.0_typescript@4.9.4
+      typescript: registry.npmjs.org/typescript/4.9.4
+    transitivePeerDependencies:
+      - supports-color
+    dev: true
+
   registry.npmjs.org/@typescript-eslint/types/5.49.0:
     resolution: {integrity: sha512-7If46kusG+sSnEpu0yOz2xFv5nRz158nzEXnJFCGVEHWnuzolXKwrH5Bsf9zsNlOQkyZuk0BZKKoJQI+1JPBBg==, registry: https://registry.npmjs.com/, tarball: https://registry.npmjs.org/@typescript-eslint/types/-/types-5.49.0.tgz}
-=======
-  registry.npmjs.org/@typescript-eslint/types/5.50.0:
-    resolution: {integrity: sha512-atruOuJpir4OtyNdKahiHZobPKFvZnBnfDiyEaBf6d9vy9visE7gDjlmhl+y29uxZ2ZDgvXijcungGFjGGex7w==, registry: https://registry.npmjs.com/, tarball: https://registry.npmjs.org/@typescript-eslint/types/-/types-5.50.0.tgz}
->>>>>>> afa38727
     name: '@typescript-eslint/types'
-    version: 5.50.0
+    version: 5.49.0
     engines: {node: ^12.22.0 || ^14.17.0 || >=16.0.0}
     dev: true
 
-  registry.npmjs.org/@typescript-eslint/typescript-estree/5.50.0_typescript@4.9.4:
-    resolution: {integrity: sha512-Gq4zapso+OtIZlv8YNAStFtT6d05zyVCK7Fx3h5inlLBx2hWuc/0465C2mg/EQDDU2LKe52+/jN4f0g9bd+kow==, registry: https://registry.npmjs.com/, tarball: https://registry.npmjs.org/@typescript-eslint/typescript-estree/-/typescript-estree-5.50.0.tgz}
-    id: registry.npmjs.org/@typescript-eslint/typescript-estree/5.50.0
+  registry.npmjs.org/@typescript-eslint/types/5.51.0:
+    resolution: {integrity: sha512-SqOn0ANn/v6hFn0kjvLwiDi4AzR++CBZz0NV5AnusT2/3y32jdc0G4woXPWHCumWtUXZKPAS27/9vziSsC9jnw==, registry: https://registry.npmjs.com/, tarball: https://registry.npmjs.org/@typescript-eslint/types/-/types-5.51.0.tgz}
+    name: '@typescript-eslint/types'
+    version: 5.51.0
+    engines: {node: ^12.22.0 || ^14.17.0 || >=16.0.0}
+    dev: true
+
+  registry.npmjs.org/@typescript-eslint/typescript-estree/5.49.0_typescript@4.9.4:
+    resolution: {integrity: sha512-PBdx+V7deZT/3GjNYPVQv1Nc0U46dAHbIuOG8AZ3on3vuEKiPDwFE/lG1snN2eUB9IhF7EyF7K1hmTcLztNIsA==, registry: https://registry.npmjs.com/, tarball: https://registry.npmjs.org/@typescript-eslint/typescript-estree/-/typescript-estree-5.49.0.tgz}
+    id: registry.npmjs.org/@typescript-eslint/typescript-estree/5.49.0
     name: '@typescript-eslint/typescript-estree'
-    version: 5.50.0
+    version: 5.49.0
     engines: {node: ^12.22.0 || ^14.17.0 || >=16.0.0}
     peerDependencies:
       typescript: '*'
@@ -2607,8 +2584,8 @@
       typescript:
         optional: true
     dependencies:
-      '@typescript-eslint/types': registry.npmjs.org/@typescript-eslint/types/5.50.0
-      '@typescript-eslint/visitor-keys': registry.npmjs.org/@typescript-eslint/visitor-keys/5.50.0
+      '@typescript-eslint/types': registry.npmjs.org/@typescript-eslint/types/5.49.0
+      '@typescript-eslint/visitor-keys': registry.npmjs.org/@typescript-eslint/visitor-keys/5.49.0
       debug: registry.npmjs.org/debug/4.3.4
       globby: registry.npmjs.org/globby/11.1.0
       is-glob: registry.npmjs.org/is-glob/4.0.3
@@ -2619,30 +2596,30 @@
       - supports-color
     dev: true
 
-  registry.npmjs.org/@typescript-eslint/utils/5.50.0_id2eilsndvzhjjktb64trvy3gu:
-    resolution: {integrity: sha512-v/AnUFImmh8G4PH0NDkf6wA8hujNNcrwtecqW4vtQ1UOSNBaZl49zP1SHoZ/06e+UiwzHpgb5zP5+hwlYYWYAw==, registry: https://registry.npmjs.com/, tarball: https://registry.npmjs.org/@typescript-eslint/utils/-/utils-5.50.0.tgz}
-    id: registry.npmjs.org/@typescript-eslint/utils/5.50.0
-    name: '@typescript-eslint/utils'
-    version: 5.50.0
+  registry.npmjs.org/@typescript-eslint/typescript-estree/5.51.0_typescript@4.9.4:
+    resolution: {integrity: sha512-TSkNupHvNRkoH9FMA3w7TazVFcBPveAAmb7Sz+kArY6sLT86PA5Vx80cKlYmd8m3Ha2SwofM1KwraF24lM9FvA==, registry: https://registry.npmjs.com/, tarball: https://registry.npmjs.org/@typescript-eslint/typescript-estree/-/typescript-estree-5.51.0.tgz}
+    id: registry.npmjs.org/@typescript-eslint/typescript-estree/5.51.0
+    name: '@typescript-eslint/typescript-estree'
+    version: 5.51.0
     engines: {node: ^12.22.0 || ^14.17.0 || >=16.0.0}
     peerDependencies:
-      eslint: ^6.0.0 || ^7.0.0 || ^8.0.0
-    dependencies:
-      '@types/json-schema': registry.npmjs.org/@types/json-schema/7.0.11
-      '@types/semver': registry.npmjs.org/@types/semver/7.3.13
-      '@typescript-eslint/scope-manager': registry.npmjs.org/@typescript-eslint/scope-manager/5.50.0
-      '@typescript-eslint/types': registry.npmjs.org/@typescript-eslint/types/5.50.0
-      '@typescript-eslint/typescript-estree': registry.npmjs.org/@typescript-eslint/typescript-estree/5.50.0_typescript@4.9.4
-      eslint: registry.npmjs.org/eslint/8.23.1
-      eslint-scope: registry.npmjs.org/eslint-scope/5.1.1
-      eslint-utils: registry.npmjs.org/eslint-utils/3.0.0_eslint@8.23.1
+      typescript: '*'
+    peerDependenciesMeta:
+      typescript:
+        optional: true
+    dependencies:
+      '@typescript-eslint/types': registry.npmjs.org/@typescript-eslint/types/5.51.0
+      '@typescript-eslint/visitor-keys': registry.npmjs.org/@typescript-eslint/visitor-keys/5.51.0
+      debug: registry.npmjs.org/debug/4.3.4
+      globby: registry.npmjs.org/globby/11.1.0
+      is-glob: registry.npmjs.org/is-glob/4.0.3
       semver: registry.npmjs.org/semver/7.3.8
+      tsutils: registry.npmjs.org/tsutils/3.21.0_typescript@4.9.4
+      typescript: registry.npmjs.org/typescript/4.9.4
     transitivePeerDependencies:
       - supports-color
-      - typescript
-    dev: true
-
-<<<<<<< HEAD
+    dev: true
+
   registry.npmjs.org/@typescript-eslint/utils/5.49.0_zkdaqh7it7uc4cvz2haft7rc6u:
     resolution: {integrity: sha512-cPJue/4Si25FViIb74sHCLtM4nTSBXtLx1d3/QT6mirQ/c65bV8arBEebBJJizfq8W2YyMoPI/WWPFWitmNqnQ==, registry: https://registry.npmjs.com/, tarball: https://registry.npmjs.org/@typescript-eslint/utils/-/utils-5.49.0.tgz}
     id: registry.npmjs.org/@typescript-eslint/utils/5.49.0
@@ -2666,17 +2643,46 @@
       - typescript
     dev: true
 
+  registry.npmjs.org/@typescript-eslint/utils/5.51.0_id2eilsndvzhjjktb64trvy3gu:
+    resolution: {integrity: sha512-76qs+5KWcaatmwtwsDJvBk4H76RJQBFe+Gext0EfJdC3Vd2kpY2Pf//OHHzHp84Ciw0/rYoGTDnIAr3uWhhJYw==, registry: https://registry.npmjs.com/, tarball: https://registry.npmjs.org/@typescript-eslint/utils/-/utils-5.51.0.tgz}
+    id: registry.npmjs.org/@typescript-eslint/utils/5.51.0
+    name: '@typescript-eslint/utils'
+    version: 5.51.0
+    engines: {node: ^12.22.0 || ^14.17.0 || >=16.0.0}
+    peerDependencies:
+      eslint: ^6.0.0 || ^7.0.0 || ^8.0.0
+    dependencies:
+      '@types/json-schema': registry.npmjs.org/@types/json-schema/7.0.11
+      '@types/semver': registry.npmjs.org/@types/semver/7.3.13
+      '@typescript-eslint/scope-manager': registry.npmjs.org/@typescript-eslint/scope-manager/5.51.0
+      '@typescript-eslint/types': registry.npmjs.org/@typescript-eslint/types/5.51.0
+      '@typescript-eslint/typescript-estree': registry.npmjs.org/@typescript-eslint/typescript-estree/5.51.0_typescript@4.9.4
+      eslint: registry.npmjs.org/eslint/8.23.1
+      eslint-scope: registry.npmjs.org/eslint-scope/5.1.1
+      eslint-utils: registry.npmjs.org/eslint-utils/3.0.0_eslint@8.23.1
+      semver: registry.npmjs.org/semver/7.3.8
+    transitivePeerDependencies:
+      - supports-color
+      - typescript
+    dev: true
+
   registry.npmjs.org/@typescript-eslint/visitor-keys/5.49.0:
     resolution: {integrity: sha512-v9jBMjpNWyn8B6k/Mjt6VbUS4J1GvUlR4x3Y+ibnP1z7y7V4n0WRz+50DY6+Myj0UaXVSuUlHohO+eZ8IJEnkg==, registry: https://registry.npmjs.com/, tarball: https://registry.npmjs.org/@typescript-eslint/visitor-keys/-/visitor-keys-5.49.0.tgz}
-=======
-  registry.npmjs.org/@typescript-eslint/visitor-keys/5.50.0:
-    resolution: {integrity: sha512-cdMeD9HGu6EXIeGOh2yVW6oGf9wq8asBgZx7nsR/D36gTfQ0odE5kcRYe5M81vjEFAcPeugXrHg78Imu55F6gg==, registry: https://registry.npmjs.com/, tarball: https://registry.npmjs.org/@typescript-eslint/visitor-keys/-/visitor-keys-5.50.0.tgz}
->>>>>>> afa38727
     name: '@typescript-eslint/visitor-keys'
-    version: 5.50.0
+    version: 5.49.0
     engines: {node: ^12.22.0 || ^14.17.0 || >=16.0.0}
     dependencies:
-      '@typescript-eslint/types': registry.npmjs.org/@typescript-eslint/types/5.50.0
+      '@typescript-eslint/types': registry.npmjs.org/@typescript-eslint/types/5.49.0
+      eslint-visitor-keys: registry.npmjs.org/eslint-visitor-keys/3.3.0
+    dev: true
+
+  registry.npmjs.org/@typescript-eslint/visitor-keys/5.51.0:
+    resolution: {integrity: sha512-Oh2+eTdjHjOFjKA27sxESlA87YPSOJafGCR0md5oeMdh1ZcCfAGCIOL216uTBAkAIptvLIfKQhl7lHxMJet4GQ==, registry: https://registry.npmjs.com/, tarball: https://registry.npmjs.org/@typescript-eslint/visitor-keys/-/visitor-keys-5.51.0.tgz}
+    name: '@typescript-eslint/visitor-keys'
+    version: 5.51.0
+    engines: {node: ^12.22.0 || ^14.17.0 || >=16.0.0}
+    dependencies:
+      '@typescript-eslint/types': registry.npmjs.org/@typescript-eslint/types/5.51.0
       eslint-visitor-keys: registry.npmjs.org/eslint-visitor-keys/3.3.0
     dev: true
 
