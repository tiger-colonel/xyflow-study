--- conflicted
+++ resolved
@@ -13,15 +13,10 @@
 import useViewportHelper from './useViewportHelper';
 import { useStore, useStoreApi } from './useStore';
 import { useBatchContext } from '../components/BatchProvider';
-<<<<<<< HEAD
-import { isNode } from '../utils';
+import { elementToRemoveChange, isNode } from '../utils';
 import type { ReactFlowInstance, Node, Edge, InternalNode, ReactFlowState, GeneralHelpers } from '../types';
 
 const selector = (s: ReactFlowState) => !!s.panZoom;
-=======
-import { elementToRemoveChange, isNode } from '../utils';
-import type { ReactFlowInstance, Instance, Node, Edge, InternalNode } from '../types';
->>>>>>> 73913f05
 
 /**
  * Hook for accessing the ReactFlow instance.
@@ -90,7 +85,6 @@
         const { edges = [] } = store.getState();
         return edges.map((e) => ({ ...e })) as EdgeType[];
       },
-<<<<<<< HEAD
       getEdge: (id) => store.getState().edgeLookup.get(id) as EdgeType,
       setNodes,
       setEdges: (payload) => {
@@ -121,12 +115,10 @@
         const {
           nodes,
           edges,
-          hasDefaultNodes,
-          hasDefaultEdges,
           onNodesDelete,
           onEdgesDelete,
-          onNodesChange,
-          onEdgesChange,
+          triggerNodeChanges,
+          triggerEdgeChanges,
           onDelete,
           onBeforeDelete,
         } = store.getState();
@@ -142,83 +134,22 @@
         const hasMatchingNodes = matchingNodes.length > 0;
 
         if (hasMatchingEdges) {
-          if (hasDefaultEdges) {
-            const nextEdges = edges.filter((e) => !matchingEdges.some((mE) => mE.id === e.id));
-            store.getState().setEdges(nextEdges);
-          }
+          const edgeChanges: EdgeRemoveChange[] = matchingEdges.map(elementToRemoveChange);
 
           onEdgesDelete?.(matchingEdges);
-          onEdgesChange?.(
-            matchingEdges.map((edge) => ({
-              id: edge.id,
-              type: 'remove',
-            }))
-          );
+          triggerEdgeChanges(edgeChanges);
         }
 
         if (hasMatchingNodes) {
-          if (hasDefaultNodes) {
-            const nextNodes = nodes.filter((n) => !matchingNodes.some((mN) => mN.id === n.id));
-            store.getState().setNodes(nextNodes);
-          }
+          const nodeChanges: NodeRemoveChange[] = matchingNodes.map(elementToRemoveChange);
 
           onNodesDelete?.(matchingNodes);
-          onNodesChange?.(matchingNodes.map((node) => ({ id: node.id, type: 'remove' })));
+          triggerNodeChanges(nodeChanges);
         }
 
         if (hasMatchingNodes || hasMatchingEdges) {
           onDelete?.({ nodes: matchingNodes, edges: matchingEdges });
         }
-=======
-    };
-  }, []);
-
-  const deleteElements = useCallback<Instance.DeleteElements>(
-    async ({ nodes: nodesToRemove = [], edges: edgesToRemove = [] }) => {
-      const {
-        nodes,
-        edges,
-        onNodesDelete,
-        onEdgesDelete,
-        triggerNodeChanges,
-        triggerEdgeChanges,
-        onDelete,
-        onBeforeDelete,
-      } = store.getState();
-      const { nodes: matchingNodes, edges: matchingEdges } = await getElementsToRemove({
-        nodesToRemove,
-        edgesToRemove,
-        nodes,
-        edges,
-        onBeforeDelete,
-      });
-
-      const hasMatchingEdges = matchingEdges.length > 0;
-      const hasMatchingNodes = matchingNodes.length > 0;
-
-      if (hasMatchingEdges) {
-        const edgeChanges: EdgeRemoveChange[] = matchingEdges.map(elementToRemoveChange);
-
-        onEdgesDelete?.(matchingEdges);
-        triggerEdgeChanges(edgeChanges);
-      }
-
-      if (hasMatchingNodes) {
-        const nodeChanges: NodeRemoveChange[] = matchingNodes.map(elementToRemoveChange);
-
-        onNodesDelete?.(matchingNodes);
-        triggerNodeChanges(nodeChanges);
-      }
-
-      if (hasMatchingNodes || hasMatchingEdges) {
-        onDelete?.({ nodes: matchingNodes, edges: matchingEdges });
-      }
-
-      return { deletedNodes: matchingNodes, deletedEdges: matchingEdges };
-    },
-    []
-  );
->>>>>>> 73913f05
 
         return { deletedNodes: matchingNodes, deletedEdges: matchingEdges };
       },
