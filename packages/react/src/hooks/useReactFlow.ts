import { useMemo } from 'react';
import {
  boxToRect,
  EdgeRemoveChange,
  evaluateAbsolutePosition,
  getBoundsOfBoxes,
  getElementsToRemove,
  getOverlappingArea,
  isInternalNodeBase,
  isRectObject,
  NodeRemoveChange,
  nodeToBox,
  nodeToRect,
  type Rect,
} from '@xyflow/system';

import useViewportHelper from './useViewportHelper';
import { useStore, useStoreApi } from './useStore';
import { useBatchContext } from '../components/BatchProvider';
import { elementToRemoveChange, isEdge, isNode } from '../utils';
import type { ReactFlowInstance, Node, Edge, InternalNode, ReactFlowState, GeneralHelpers } from '../types';

const selector = (s: ReactFlowState) => !!s.panZoom;

/**
 * Hook for accessing the ReactFlow instance.
 *
 * @public
 * @returns ReactFlowInstance
 */
export function useReactFlow<NodeType extends Node = Node, EdgeType extends Edge = Edge>(): ReactFlowInstance<
  NodeType,
  EdgeType
> {
  const viewportHelper = useViewportHelper();
  const store = useStoreApi();
  const batchContext = useBatchContext();
  const viewportInitialized = useStore(selector);

  const generalHelper = useMemo<GeneralHelpers<NodeType, EdgeType>>(() => {
    const getInternalNode: GeneralHelpers<NodeType, EdgeType>['getInternalNode'] = (id) =>
      store.getState().nodeLookup.get(id) as InternalNode<NodeType>;

    const setNodes: GeneralHelpers<NodeType, EdgeType>['setNodes'] = (payload) => {
      batchContext.nodeQueue.push(payload as NodeType[]);
    };

    const setEdges: GeneralHelpers<NodeType, EdgeType>['setEdges'] = (payload) => {
      batchContext.edgeQueue.push(payload as EdgeType[]);
    };

    const getNodeRect = (node: NodeType | { id: string }): Rect | null => {
      const { nodeLookup, nodeOrigin } = store.getState();

      const nodeToUse = isNode<NodeType>(node) ? node : nodeLookup.get(node.id)!;
      const position = nodeToUse.parentId
        ? evaluateAbsolutePosition(nodeToUse.position, nodeToUse.measured, nodeToUse.parentId, nodeLookup, nodeOrigin)
        : nodeToUse.position;

      const nodeWithPosition = {
        id: nodeToUse.id,
        position,
        width: nodeToUse.measured?.width ?? nodeToUse.width,
        height: nodeToUse.measured?.height ?? nodeToUse.height,
        data: nodeToUse.data,
      };

      return nodeToRect(nodeWithPosition);
    };

    const updateNode: GeneralHelpers<NodeType, EdgeType>['updateNode'] = (
      id,
      nodeUpdate,
      options = { replace: false }
    ) => {
      setNodes((prevNodes) =>
        prevNodes.map((node) => {
          if (node.id === id) {
            const nextNode = typeof nodeUpdate === 'function' ? nodeUpdate(node as NodeType) : nodeUpdate;
            return options.replace && isNode(nextNode) ? (nextNode as NodeType) : { ...node, ...nextNode };
          }

          return node;
        })
      );
    };

    const updateEdge: GeneralHelpers<NodeType, EdgeType>['updateEdge'] = (
      id,
      edgeUpdate,
      options = { replace: false }
    ) => {
      setEdges((prevEdges) =>
        prevEdges.map((edge) => {
          if (edge.id === id) {
            const nextEdge = typeof edgeUpdate === 'function' ? edgeUpdate(edge as EdgeType) : edgeUpdate;
            return options.replace && isEdge(nextEdge) ? (nextEdge as EdgeType) : { ...edge, ...nextEdge };
          }

          return edge;
        })
      );
    };

    return {
      getNodes: () => store.getState().nodes.map((n) => ({ ...n })) as NodeType[],
      getNode: (id) => getInternalNode(id)?.internals.userNode as NodeType,
      getInternalNode,
      getEdges: () => {
        const { edges = [] } = store.getState();
        return edges.map((e) => ({ ...e })) as EdgeType[];
      },
      getEdge: (id) => store.getState().edgeLookup.get(id) as EdgeType,
      setNodes,
      setEdges,
      addNodes: (payload) => {
        const newNodes = Array.isArray(payload) ? payload : [payload];
        batchContext.nodeQueue.push((nodes) => [...nodes, ...newNodes]);
      },
      addEdges: (payload) => {
        const newEdges = Array.isArray(payload) ? payload : [payload];
        batchContext.edgeQueue.push((edges) => [...edges, ...newEdges]);
      },
      toObject: () => {
        const { nodes = [], edges = [], transform } = store.getState();
        const [x, y, zoom] = transform;
        return {
          nodes: nodes.map((n) => ({ ...n })) as NodeType[],
          edges: edges.map((e) => ({ ...e })) as EdgeType[],
          viewport: {
            x,
            y,
            zoom,
          },
        };
      },
      deleteElements: async ({ nodes: nodesToRemove = [], edges: edgesToRemove = [] }) => {
        const {
          nodes,
          edges,
          onNodesDelete,
          onEdgesDelete,
          triggerNodeChanges,
          triggerEdgeChanges,
          onDelete,
          onBeforeDelete,
        } = store.getState();
        const { nodes: matchingNodes, edges: matchingEdges } = await getElementsToRemove({
          nodesToRemove,
          edgesToRemove,
          nodes,
          edges,
          onBeforeDelete,
        });

        const hasMatchingEdges = matchingEdges.length > 0;
        const hasMatchingNodes = matchingNodes.length > 0;

        if (hasMatchingEdges) {
          const edgeChanges: EdgeRemoveChange[] = matchingEdges.map(elementToRemoveChange);

          onEdgesDelete?.(matchingEdges);
          triggerEdgeChanges(edgeChanges);
        }

        if (hasMatchingNodes) {
          const nodeChanges: NodeRemoveChange[] = matchingNodes.map(elementToRemoveChange);

          onNodesDelete?.(matchingNodes);
          triggerNodeChanges(nodeChanges);
        }

        if (hasMatchingNodes || hasMatchingEdges) {
          onDelete?.({ nodes: matchingNodes, edges: matchingEdges });
        }

        return { deletedNodes: matchingNodes, deletedEdges: matchingEdges };
      },
      getIntersectingNodes: (nodeOrRect, partially = true, nodes) => {
        const isRect = isRectObject(nodeOrRect);
        const nodeRect = isRect ? nodeOrRect : getNodeRect(nodeOrRect);
        const hasNodesOption = nodes !== undefined;

        if (!nodeRect) {
          return [];
        }

        return (nodes || store.getState().nodes).filter((n) => {
          const internalNode = store.getState().nodeLookup.get(n.id);

          if (internalNode && !isRect && (n.id === nodeOrRect!.id || !internalNode.internals.positionAbsolute)) {
            return false;
          }

          const currNodeRect = nodeToRect(hasNodesOption ? n : internalNode!);
          const overlappingArea = getOverlappingArea(currNodeRect, nodeRect);
          const partiallyVisible = partially && overlappingArea > 0;

          return partiallyVisible || overlappingArea >= nodeRect.width * nodeRect.height;
        }) as NodeType[];
      },
      isNodeIntersecting: (nodeOrRect, area, partially = true) => {
        const isRect = isRectObject(nodeOrRect);
        const nodeRect = isRect ? nodeOrRect : getNodeRect(nodeOrRect);

        if (!nodeRect) {
          return false;
        }

        const overlappingArea = getOverlappingArea(nodeRect, area);
        const partiallyVisible = partially && overlappingArea > 0;

        return partiallyVisible || overlappingArea >= nodeRect.width * nodeRect.height;
      },
      updateNode,
      updateNodeData: (id, dataUpdate, options = { replace: false }) => {
        updateNode(
          id,
          (node) => {
            const nextData = typeof dataUpdate === 'function' ? dataUpdate(node) : dataUpdate;
            return options.replace ? { ...node, data: nextData } : { ...node, data: { ...node.data, ...nextData } };
          },
          options
        );
      },
      updateEdge,
      updateEdgeData: (id, dataUpdate, options = { replace: false }) => {
        updateEdge(
          id,
          (edge) => {
            const nextData = typeof dataUpdate === 'function' ? dataUpdate(edge) : dataUpdate;
            return options.replace ? { ...edge, data: nextData } : { ...edge, data: { ...edge.data, ...nextData } };
          },
          options
        );
      },
<<<<<<< HEAD
      getNodesBounds: (nodes: (NodeType | InternalNode | string)[]): Rect => {
        if (nodes.length === 0) {
          return { x: 0, y: 0, width: 0, height: 0 };
        }

        const { nodeLookup, nodeOrigin } = store.getState();

        const box = nodes.reduce(
          (currBox, node) => {
            const internalNode =
              typeof node === 'string'
                ? nodeLookup.get(node)
                : !isInternalNodeBase(node)
                ? nodeLookup.get(node.id)
                : node;

            const nodeBox = internalNode ? nodeToBox(internalNode, nodeOrigin) : { x: 0, y: 0, x2: 0, y2: 0 };
            return getBoundsOfBoxes(currBox, nodeBox);
          },
          { x: Infinity, y: Infinity, x2: -Infinity, y2: -Infinity }
        );

        return boxToRect(box);
      },
=======
      getHandleConnections: ({ type, id, nodeId }) =>
        Array.from(
          store
            .getState()
            .connectionLookup.get(`${nodeId}-${type}-${id ?? null}`)
            ?.values() ?? []
        ),
>>>>>>> d03cd6b7
    };
  }, []);

  return useMemo(() => {
    return {
      ...generalHelper,
      ...viewportHelper,
      viewportInitialized,
    };
  }, [viewportInitialized]);
}<|MERGE_RESOLUTION|>--- conflicted
+++ resolved
@@ -234,7 +234,6 @@
           options
         );
       },
-<<<<<<< HEAD
       getNodesBounds: (nodes: (NodeType | InternalNode | string)[]): Rect => {
         if (nodes.length === 0) {
           return { x: 0, y: 0, width: 0, height: 0 };
@@ -259,7 +258,6 @@
 
         return boxToRect(box);
       },
-=======
       getHandleConnections: ({ type, id, nodeId }) =>
         Array.from(
           store
@@ -267,7 +265,6 @@
             .connectionLookup.get(`${nodeId}-${type}-${id ?? null}`)
             ?.values() ?? []
         ),
->>>>>>> d03cd6b7
     };
   }, []);
 
