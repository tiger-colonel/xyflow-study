--- conflicted
+++ resolved
@@ -161,11 +161,8 @@
       isValidConnection: isValidConnectionStore,
       lib,
       rfId: flowId,
-<<<<<<< HEAD
       nodeLookup,
-=======
       connection: connectionState,
->>>>>>> 2a50f0c7
     } = store.getState();
 
     if (!nodeId || (!connectionClickStartHandle && !isConnectableStart)) {
