/* eslint-disable @typescript-eslint/no-explicit-any */

import type { CSSProperties, HTMLAttributes, ReactNode, MouseEvent as ReactMouseEvent, ComponentType } from 'react';
import type {
  EdgeBase,
  BezierPathOptions,
  Position,
  SmoothStepPathOptions,
  DefaultEdgeOptionsBase,
  HandleType,
  Connection,
  ConnectionLineType,
  HandleElement,
  ConnectionStatus,
  EdgePosition,
  StepPathOptions,
  OnError,
} from '@xyflow/system';

import { EdgeTypes, Node } from '.';

export type EdgeLabelOptions = {
  label?: string | ReactNode;
  labelStyle?: CSSProperties;
  labelShowBg?: boolean;
  labelBgStyle?: CSSProperties;
  labelBgPadding?: [number, number];
  labelBgBorderRadius?: number;
};

export type EdgeUpdatable = boolean | HandleType;

export type DefaultEdge<EdgeData = any> = EdgeBase<EdgeData> &
  EdgeLabelOptions & {
    style?: CSSProperties;
    className?: string;
    updatable?: EdgeUpdatable;
    focusable?: boolean;
  };

type SmoothStepEdgeType<T> = DefaultEdge<T> & {
  type: 'smoothstep';
  pathOptions?: SmoothStepPathOptions;
};

type BezierEdgeType<T> = DefaultEdge<T> & {
  type: 'default';
  pathOptions?: BezierPathOptions;
};

type StepEdgeType<T> = DefaultEdge<T> & {
  type: 'step';
  pathOptions?: StepPathOptions;
};

/**
 * The Edge type is mainly used for the `edges` that get passed to the ReactFlow component
 * @public
 */
export type Edge<T = any> = DefaultEdge<T> | SmoothStepEdgeType<T> | BezierEdgeType<T> | StepEdgeType<T>;

export type EdgeMouseHandler = (event: ReactMouseEvent, edge: Edge) => void;

export type EdgeWrapperProps = {
  id: string;
  edgesFocusable: boolean;
  edgesUpdatable: boolean;
  elementsSelectable: boolean;
  noPanClassName: string;
  onClick?: EdgeMouseHandler;
  onDoubleClick?: EdgeMouseHandler;
  sourceHandleId?: string | null;
  targetHandleId?: string | null;
  onEdgeUpdate?: OnEdgeUpdateFunc;
  onContextMenu?: EdgeMouseHandler;
  onMouseEnter?: EdgeMouseHandler;
  onMouseMove?: EdgeMouseHandler;
  onMouseLeave?: EdgeMouseHandler;
  edgeUpdaterRadius?: number;
  onEdgeUpdateStart?: (event: ReactMouseEvent, edge: Edge, handleType: HandleType) => void;
  onEdgeUpdateEnd?: (event: MouseEvent | TouchEvent, edge: Edge, handleType: HandleType) => void;
  rfId?: string;
  edgeTypes?: EdgeTypes;
  onError?: OnError;
};

export type DefaultEdgeOptions = DefaultEdgeOptionsBase<Edge>;

export type EdgeTextProps = HTMLAttributes<SVGElement> &
  EdgeLabelOptions & {
    x: number;
    y: number;
  };

/**
 * Custom edge component props
 * @public
 */
export type EdgeProps<T = any> = Pick<
  Edge<T>,
  'id' | 'animated' | 'data' | 'style' | 'selected' | 'source' | 'target'
> &
  EdgePosition &
  EdgeLabelOptions & {
    sourceHandleId?: string | null;
    targetHandleId?: string | null;
    markerStart?: string;
    markerEnd?: string;
    // @TODO: how can we get better types for pathOptions?
    pathOptions?: any;
    interactionWidth?: number;
  };

<<<<<<< HEAD
export type BaseEdgeProps = Pick<EdgeProps, 'style' | 'markerStart' | 'markerEnd' | 'interactionWidth'> & {
  className?: CSSProperties;
} & EdgeLabelOptions & {
    id?: string;
    labelX?: number;
    labelY?: number;
    path: string;
  };

export type EdgeComponentProps<T = any> = Optional<Omit<EdgeProps<T>, 'source' | 'target'>, 'id'>;

export type StraightEdgeProps<T = any> = Omit<EdgeComponentProps<T>, 'sourcePosition' | 'targetPosition'>;

export type SmoothStepEdgeProps<T = any> = EdgeComponentProps<T> & {
  pathOptions?: SmoothStepPathOptions;
=======
/**
 * BaseEdge component props
 * @public
 */
export type BaseEdgeProps = EdgeLabelOptions & {
  id?: string;
  interactionWidth?: number;
  labelX?: number;
  labelY?: number;
  markerStart?: string;
  markerEnd?: string;
  path: string;
  style?: CSSProperties;
>>>>>>> c67ba79b
};

/**
 * Helper type for edge components that get exported by the library
 * @public
 */
export type EdgeComponentProps = EdgePosition &
  EdgeLabelOptions & {
    id?: EdgeProps['id'];
    markerStart?: EdgeProps['markerStart'];
    markerEnd?: EdgeProps['markerEnd'];
    interactionWidth?: EdgeProps['interactionWidth'];
    style?: EdgeProps['style'];
    sourceHandleId?: EdgeProps['sourceHandleId'];
    targetHandleId?: EdgeProps['targetHandleId'];
  };

export type EdgeComponentWithPathOptions<PathOptions> = EdgeComponentProps & {
  pathOptions?: PathOptions;
};

/**
 * BezierEdge component props
 * @public
 */
export type BezierEdgeProps = EdgeComponentWithPathOptions<BezierPathOptions>;

/**
 * SmoothStepEdge component props
 * @public
 */
export type SmoothStepEdgeProps = EdgeComponentWithPathOptions<SmoothStepPathOptions>;

/**
 * StepEdge component props
 * @public
 */
export type StepEdgeProps = EdgeComponentWithPathOptions<StepPathOptions>;

/**
 * StraightEdge component props
 * @public
 */
export type StraightEdgeProps = Omit<EdgeComponentProps, 'sourcePosition' | 'targetPosition'>;

/**
 * SimpleBezier component props
 * @public
 */
export type SimpleBezierEdgeProps = EdgeComponentProps;

export type OnEdgeUpdateFunc<T = any> = (oldEdge: Edge<T>, newConnection: Connection) => void;

export type ConnectionLineComponentProps = {
  connectionLineStyle?: CSSProperties;
  connectionLineType: ConnectionLineType;
  fromNode?: Node;
  fromHandle?: HandleElement;
  fromX: number;
  fromY: number;
  toX: number;
  toY: number;
  fromPosition: Position;
  toPosition: Position;
  connectionStatus: ConnectionStatus | null;
};

export type ConnectionLineComponent = ComponentType<ConnectionLineComponentProps>;<|MERGE_RESOLUTION|>--- conflicted
+++ resolved
@@ -111,23 +111,6 @@
     interactionWidth?: number;
   };
 
-<<<<<<< HEAD
-export type BaseEdgeProps = Pick<EdgeProps, 'style' | 'markerStart' | 'markerEnd' | 'interactionWidth'> & {
-  className?: CSSProperties;
-} & EdgeLabelOptions & {
-    id?: string;
-    labelX?: number;
-    labelY?: number;
-    path: string;
-  };
-
-export type EdgeComponentProps<T = any> = Optional<Omit<EdgeProps<T>, 'source' | 'target'>, 'id'>;
-
-export type StraightEdgeProps<T = any> = Omit<EdgeComponentProps<T>, 'sourcePosition' | 'targetPosition'>;
-
-export type SmoothStepEdgeProps<T = any> = EdgeComponentProps<T> & {
-  pathOptions?: SmoothStepPathOptions;
-=======
 /**
  * BaseEdge component props
  * @public
@@ -135,13 +118,13 @@
 export type BaseEdgeProps = EdgeLabelOptions & {
   id?: string;
   interactionWidth?: number;
+  className?: string;
   labelX?: number;
   labelY?: number;
   markerStart?: string;
   markerEnd?: string;
   path: string;
   style?: CSSProperties;
->>>>>>> c67ba79b
 };
 
 /**
