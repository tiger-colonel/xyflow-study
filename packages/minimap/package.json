--- conflicted
+++ resolved
@@ -1,10 +1,6 @@
 {
   "name": "@reactflow/minimap",
-<<<<<<< HEAD
-  "version": "11.2.1",
-=======
   "version": "11.2.2",
->>>>>>> 4eef4f91
   "description": "Minimap component for React Flow.",
   "keywords": [
     "react",
