--- conflicted
+++ resolved
@@ -282,23 +282,15 @@
       );
 
       if (doUpdate) {
-<<<<<<< HEAD
-        const positionAbsolute = getNodePositionWithOrigin(node, nodeOrigin);
-=======
         const nodeBounds = update.nodeElement.getBoundingClientRect();
->>>>>>> bedd0566
+        
         node.measured = dimensions;
         node.internals = {
           ...node.internals,
-          positionAbsolute: getNodePositionWithOrigin(node, nodeOrigin),
+          positionAbsolute,
           handleBounds: {
-<<<<<<< HEAD
-            source: getHandleBounds('.source', node, update.nodeElement, zoom),
-            target: getHandleBounds('.target', node, update.nodeElement, zoom),
-=======
-            source: getHandleBounds('.source', update.nodeElement, nodeBounds, zoom, node.origin || nodeOrigin),
-            target: getHandleBounds('.target', update.nodeElement, nodeBounds, zoom, node.origin || nodeOrigin),
->>>>>>> bedd0566
+            source: getHandleBounds('.source', update.nodeElement, nodeBounds, zoom),
+            target: getHandleBounds('.target', update.nodeElement, nodeBounds, zoom),
           },
         };
         if (node.parentId) {
