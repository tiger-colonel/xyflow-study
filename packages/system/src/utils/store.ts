import { internalsSymbol } from '../constants';
import {
  NodeBase,
  CoordinateExtent,
  Dimensions,
  NodeDimensionUpdate,
  NodeOrigin,
  PanZoomInstance,
  Transform,
  XYPosition,
  XYZPosition,
  ConnectionLookup,
  EdgeBase,
} from '../types';
import { getDimensions, getHandleBounds } from './dom';
import { isNumeric } from './general';
import { getNodePositionWithOrigin } from './graph';

type ParentNodes = Record<string, boolean>;

export function updateAbsolutePositions<NodeType extends NodeBase>(
  nodes: NodeType[],
  nodeLookup: Map<string, NodeType>,
  nodeOrigin: NodeOrigin = [0, 0],
  parentNodes?: ParentNodes
) {
  return nodes.map((node) => {
    if (node.parentNode && !nodeLookup.has(node.parentNode)) {
      throw new Error(`Parent node ${node.parentNode} not found`);
    }

    if (node.parentNode || parentNodes?.[node.id]) {
      const parentNode = node.parentNode ? nodeLookup.get(node.parentNode) : null;
      const { x, y, z } = calculateXYZPosition(
        node,
        nodes,
        nodeLookup,
        {
          ...node.position,
          z: node[internalsSymbol]?.z ?? 0,
        },
        parentNode?.origin || nodeOrigin
      );

      node.computed!.positionAbsolute = {
        x,
        y,
      };

      node[internalsSymbol]!.z = z;

      if (parentNodes?.[node.id]) {
        node[internalsSymbol]!.isParent = true;
      }
    }

    return node;
  });
}

type UpdateNodesOptions<NodeType extends NodeBase> = {
  nodeOrigin?: NodeOrigin;
  elevateNodesOnSelect?: boolean;
  defaults?: Partial<NodeType>;
};

export function adoptUserProvidedNodes<NodeType extends NodeBase>(
  nodes: NodeType[],
  nodeLookup: Map<string, NodeType>,
  options: UpdateNodesOptions<NodeType> = {
    nodeOrigin: [0, 0] as NodeOrigin,
    elevateNodesOnSelect: true,
    defaults: {},
  }
): NodeType[] {
  const tmpLookup = new Map(nodeLookup);
  nodeLookup.clear();
  const parentNodes: ParentNodes = {};
  const selectedNodeZ: number = options?.elevateNodesOnSelect ? 1000 : 0;

  const nextNodes = nodes.map((n) => {
<<<<<<< HEAD
    const currentStoreNode = nodeLookup.get(n.id);
    if (n === currentStoreNode?.[internalsSymbol]?.userProvidedNode.deref()) return currentStoreNode;

=======
    const currentStoreNode = tmpLookup.get(n.id);
>>>>>>> 58ad111e
    const node: NodeType = {
      ...options.defaults,
      ...n,
      computed: {
        positionAbsolute: n.position,
        width: n.computed?.width || currentStoreNode?.computed?.width,
        height: n.computed?.height || currentStoreNode?.computed?.height,
      },
    };
    const z = (isNumeric(n.zIndex) ? n.zIndex : 0) + (n.selected ? selectedNodeZ : 0);
    const currInternals = n?.[internalsSymbol] || currentStoreNode?.[internalsSymbol];

    if (node.parentNode) {
      parentNodes[node.parentNode] = true;
    }

    Object.defineProperty(node, internalsSymbol, {
      enumerable: false,
      value: {
        handleBounds: currInternals?.handleBounds,
        z,
        userProvidedNode: new WeakRef(n),
      },
    });

    nodeLookup.set(node.id, node);

    return node;
  });

  const nodesWithPositions = updateAbsolutePositions(nextNodes, nodeLookup, options.nodeOrigin, parentNodes);

  return nodesWithPositions;
}

function calculateXYZPosition<NodeType extends NodeBase>(
  node: NodeType,
  nodes: NodeType[],
  nodeLookup: Map<string, NodeType>,
  result: XYZPosition,
  nodeOrigin: NodeOrigin
): XYZPosition {
  if (!node.parentNode) {
    return result;
  }

  const parentNode = nodeLookup.get(node.parentNode)!;
  const parentNodePosition = getNodePositionWithOrigin(parentNode, parentNode?.origin || nodeOrigin);

  return calculateXYZPosition(
    parentNode,
    nodes,
    nodeLookup,
    {
      x: (result.x ?? 0) + parentNodePosition.x,
      y: (result.y ?? 0) + parentNodePosition.y,
      z: (parentNode[internalsSymbol]?.z ?? 0) > (result.z ?? 0) ? parentNode[internalsSymbol]?.z ?? 0 : result.z ?? 0,
    },
    parentNode.origin || nodeOrigin
  );
}

export function updateNodeDimensions(
  updates: Map<string, NodeDimensionUpdate>,
  nodes: NodeBase[],
  nodeLookup: Map<string, NodeBase>,
  domNode: HTMLElement | null,
  nodeOrigin?: NodeOrigin,
  onUpdate?: (id: string, dimensions: Dimensions) => void
): NodeBase[] | null {
  const viewportNode = domNode?.querySelector('.xyflow__viewport');

  if (!viewportNode) {
    return null;
  }

  const style = window.getComputedStyle(viewportNode);
  const { m22: zoom } = new window.DOMMatrixReadOnly(style.transform);

  const nextNodes = nodes.map((node) => {
    const update = updates.get(node.id);

    if (update) {
      const dimensions = getDimensions(update.nodeElement);
      const doUpdate = !!(
        dimensions.width &&
        dimensions.height &&
        (node.computed?.width !== dimensions.width || node.computed?.height !== dimensions.height || update.forceUpdate)
      );

      if (doUpdate) {
        onUpdate?.(node.id, dimensions);

        const newNode = {
          ...node,
          computed: {
            ...node.computed,
            ...dimensions,
          },
          [internalsSymbol]: {
            ...node[internalsSymbol],
            handleBounds: {
              source: getHandleBounds('.source', update.nodeElement, zoom, node.origin || nodeOrigin),
              target: getHandleBounds('.target', update.nodeElement, zoom, node.origin || nodeOrigin),
            },
          },
        };

        nodeLookup.set(node.id, newNode);

        return newNode;
      }
    }

    return node;
  });

  return nextNodes;
}

export function panBy({
  delta,
  panZoom,
  transform,
  translateExtent,
  width,
  height,
}: {
  delta: XYPosition;
  panZoom: PanZoomInstance | null;
  transform: Transform;
  translateExtent: CoordinateExtent;
  width: number;
  height: number;
}) {
  if (!panZoom || (!delta.x && !delta.y)) {
    return false;
  }

  const nextViewport = panZoom.setViewportConstrained(
    {
      x: transform[0] + delta.x,
      y: transform[1] + delta.y,
      zoom: transform[2],
    },
    [
      [0, 0],
      [width, height],
    ],
    translateExtent
  );

  const transformChanged =
    !!nextViewport &&
    (nextViewport.x !== transform[0] || nextViewport.y !== transform[1] || nextViewport.k !== transform[2]);

  return transformChanged;
}

export function updateConnectionLookup(lookup: ConnectionLookup, edges: EdgeBase[]) {
  lookup.clear();

  edges.forEach(({ source, target, sourceHandle = null, targetHandle = null }) => {
    if (source && target) {
      const sourceKey = `${source}-source-${sourceHandle}`;
      const targetKey = `${target}-target-${targetHandle}`;

      const prevSource = lookup.get(sourceKey) || new Map();
      const prevTarget = lookup.get(targetKey) || new Map();
      const connection = { source, target, sourceHandle, targetHandle };

      lookup.set(sourceKey, prevSource.set(`${target}-${targetHandle}`, connection));
      lookup.set(targetKey, prevTarget.set(`${source}-${sourceHandle}`, connection));
    }
  });

  return lookup;
}<|MERGE_RESOLUTION|>--- conflicted
+++ resolved
@@ -79,13 +79,9 @@
   const selectedNodeZ: number = options?.elevateNodesOnSelect ? 1000 : 0;
 
   const nextNodes = nodes.map((n) => {
-<<<<<<< HEAD
-    const currentStoreNode = nodeLookup.get(n.id);
+    const currentStoreNode = tmpLookup.get(n.id);
     if (n === currentStoreNode?.[internalsSymbol]?.userProvidedNode.deref()) return currentStoreNode;
 
-=======
-    const currentStoreNode = tmpLookup.get(n.id);
->>>>>>> 58ad111e
     const node: NodeType = {
       ...options.defaults,
       ...n,
