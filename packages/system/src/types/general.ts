/* eslint-disable @typescript-eslint/no-explicit-any */
import type { Selection as D3Selection } from 'd3-selection';
import type { D3DragEvent, SubjectPosition } from 'd3-drag';
import type { ZoomBehavior } from 'd3-zoom';
// this is needed for the Selection type to include the transition function :/
// eslint-disable-next-line @typescript-eslint/no-unused-vars
import type { Transition } from 'd3-transition';

<<<<<<< HEAD
import type { XYPosition, Rect, Position } from './utils';
import type { InternalNodeBase, NodeBase, NodeDragItem, NodeOrigin } from './nodes';
import type { Handle, HandleType } from './handles';
=======
import type { XYPosition, Rect } from './utils';
import type { InternalNodeBase, NodeBase, NodeDragItem } from './nodes';
import type { ConnectingHandle, HandleType } from './handles';
>>>>>>> ba3ee1c2
import { PanZoomInstance } from './panzoom';
import { EdgeBase } from '..';

export type Project = (position: XYPosition) => XYPosition;

export type OnMove = (event: MouseEvent | TouchEvent | null, viewport: Viewport) => void;
export type OnMoveStart = OnMove;
export type OnMoveEnd = OnMove;

export type ZoomInOut = (options?: ViewportHelperFunctionOptions) => void;
export type ZoomTo = (zoomLevel: number, options?: ViewportHelperFunctionOptions) => void;
export type GetZoom = () => number;
export type GetViewport = () => Viewport;
export type SetViewport = (viewport: Viewport, options?: ViewportHelperFunctionOptions) => void;
export type SetCenter = (x: number, y: number, options?: SetCenterOptions) => void;
export type FitBounds = (bounds: Rect, options?: FitBoundsOptions) => void;

export type Connection = {
  source: string;
  target: string;
  sourceHandle: string | null;
  targetHandle: string | null;
};

export type HandleConnection = Connection & {
  edgeId: string;
};

export enum ConnectionMode {
  Strict = 'strict',
  Loose = 'loose',
}

export type OnConnectStartParams = {
  nodeId: string | null;
  handleId: string | null;
  handleType: HandleType | null;
};

export type OnConnectStart = (event: MouseEvent | TouchEvent, params: OnConnectStartParams) => void;
export type OnConnect = (connection: Connection) => void;
export type OnConnectEnd = (event: MouseEvent | TouchEvent) => void;

export type IsValidConnection = (edge: EdgeBase | Connection) => boolean;

export type FitViewParamsBase<NodeType extends NodeBase> = {
  nodeLookup: Map<string, InternalNodeBase<NodeType>>;
  width: number;
  height: number;
  panZoom: PanZoomInstance;
  minZoom: number;
  maxZoom: number;
};

export type FitViewOptionsBase<NodeType extends NodeBase = NodeBase> = {
  padding?: number;
  includeHiddenNodes?: boolean;
  minZoom?: number;
  maxZoom?: number;
  duration?: number;
  nodes?: (NodeType | { id: string })[];
};

export type Viewport = {
  x: number;
  y: number;
  zoom: number;
};

export type KeyCode = string | Array<string>;

export type SnapGrid = [number, number];

export enum PanOnScrollMode {
  Free = 'free',
  Vertical = 'vertical',
  Horizontal = 'horizontal',
}

export type ViewportHelperFunctionOptions = {
  duration?: number;
};

export type SetCenterOptions = ViewportHelperFunctionOptions & {
  zoom?: number;
};

export type FitBoundsOptions = ViewportHelperFunctionOptions & {
  padding?: number;
};

export type OnViewportChange = (viewport: Viewport) => void;

export type D3ZoomInstance = ZoomBehavior<Element, unknown>;
export type D3SelectionInstance = D3Selection<Element, unknown, null, undefined>;
export type D3ZoomHandler = (this: Element, event: any, d: unknown) => void;

export type UpdateNodeInternals = (nodeId: string | string[]) => void;

export type PanelPosition = 'top-left' | 'top-center' | 'top-right' | 'bottom-left' | 'bottom-center' | 'bottom-right';

export type ProOptions = {
  account?: string;
  hideAttribution: boolean;
};

export type UseDragEvent = D3DragEvent<HTMLDivElement, null, SubjectPosition>;

export enum SelectionMode {
  Partial = 'partial',
  Full = 'full',
}

export type SelectionRect = Rect & {
  startX: number;
  startY: number;
};

export type OnError = (id: string, message: string) => void;

export type UpdateNodePositions = (dragItems: Map<string, NodeDragItem | InternalNodeBase>, dragging?: boolean) => void;
export type PanBy = (delta: XYPosition) => boolean;

export const initialConnection: NoConnection = {
  inProgress: false,
  isValid: null,
  from: null,
  fromHandle: null,
  fromPosition: null,
  fromNode: null,
  to: null,
  toHandle: null,
  toPosition: null,
  toNode: null,
};

export type NoConnection = {
  inProgress: false;
  isValid: null;

  from: null;
  fromHandle: null;
  fromPosition: null;
  fromNode: null;

  to: null;
  toHandle: null;
  toPosition: null;
  toNode: null;
};

export type ConnectionInProgress = {
  inProgress: true;
  isValid: boolean | null;

  from: XYPosition;
  fromHandle: Handle;
  fromPosition: Position;
  fromNode: NodeBase;

  to: XYPosition;
  toHandle: Handle | null;
  toPosition: Position;
  toNode: NodeBase | null;
};

export type ConnectionState = ConnectionInProgress | NoConnection;

export type UpdateConnection = (params: ConnectionState) => void;

export type ColorModeClass = 'light' | 'dark';
export type ColorMode = ColorModeClass | 'system';

export type ConnectionLookup = Map<string, Map<string, HandleConnection>>;

export type OnBeforeDeleteBase<NodeType extends NodeBase = NodeBase, EdgeType extends EdgeBase = EdgeBase> = ({
  nodes,
  edges,
}: {
  nodes: NodeType[];
  edges: EdgeType[];
}) => Promise<boolean | { nodes: NodeType[]; edges: EdgeType[] }>;<|MERGE_RESOLUTION|>--- conflicted
+++ resolved
@@ -6,15 +6,9 @@
 // eslint-disable-next-line @typescript-eslint/no-unused-vars
 import type { Transition } from 'd3-transition';
 
-<<<<<<< HEAD
 import type { XYPosition, Rect, Position } from './utils';
-import type { InternalNodeBase, NodeBase, NodeDragItem, NodeOrigin } from './nodes';
+import type { InternalNodeBase, NodeBase, NodeDragItem } from './nodes';
 import type { Handle, HandleType } from './handles';
-=======
-import type { XYPosition, Rect } from './utils';
-import type { InternalNodeBase, NodeBase, NodeDragItem } from './nodes';
-import type { ConnectingHandle, HandleType } from './handles';
->>>>>>> ba3ee1c2
 import { PanZoomInstance } from './panzoom';
 import { EdgeBase } from '..';
 
